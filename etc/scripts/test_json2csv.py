--- conflicted
+++ resolved
@@ -49,7 +49,7 @@
         return fields, values
 
 
-def check_csvs(result_file, expected_file, ignore_keys=('date', 'file_type', 'mime_type'), regen=False):
+def check_csvs(result_file, expected_file, ignore_keys=('date', 'file_type', 'mime_type',), regen=False):
     """
     Load and compare two CSVs.
     `ignore_keys` is a tuple of keys that will be ignored in the comparisons.
@@ -182,7 +182,7 @@
 
         expected = [
             OrderedDict([
-                ('Resource', '/srp_vfy.c'),
+                ('Resource', '/code/srp_vfy.c'),
                 ('type', 'file'),
                 ('name', 'srp_vfy.c'),
                 ('extension', '.c'),
@@ -203,7 +203,7 @@
                 ('scan_errors', '')
             ]),
             OrderedDict([
-                ('Resource', '/srp_lib.c'),
+                ('Resource', '/code/srp_lib.c'),
                 ('type', 'file'),
                 ('name', 'srp_lib.c'),
                 ('extension', '.c'),
@@ -224,7 +224,7 @@
                 ('scan_errors', '')
             ]),
             OrderedDict([
-                ('Resource', '/build.info'),
+                ('Resource', '/code/build.info'),
                 ('type', 'file'),
                 ('name', 'build.info'),
                 ('extension', '.info'),
@@ -300,7 +300,6 @@
         expected = json.load(codecs.open(expected, encoding='utf-8'), object_pairs_hook=OrderedDict)
         assert expected == result
 
-<<<<<<< HEAD
     def test_prefix_path(self):
         test_json = self.get_test_loc('json2csv/minimal.json')
         scan = json2csv.load_scan(test_json)
@@ -330,8 +329,6 @@
         expected = json.load(codecs.open(expected, encoding='utf-8'), object_pairs_hook=OrderedDict)
         assert expected == result
 
-=======
->>>>>>> beb9daab
 
 class TestJson2CSVWithLiveScans(FileBasedTesting):
     test_data_dir = os.path.join(os.path.dirname(__file__), 'testdata')
